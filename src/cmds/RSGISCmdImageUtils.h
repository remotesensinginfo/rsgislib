/*
 *  RSGISCmdImageUtils.h
 *
 *
 *  Created by Pete Bunting on 03/05/2013.
 *  Copyright 2013 RSGISLib.
 *
 *  RSGISLib is free software: you can redistribute it and/or modify
 *  it under the terms of the GNU General Public License as published by
 *  the Free Software Foundation, either version 3 of the License, or
 *  (at your option) any later version.
 *
 *  RSGISLib is distributed in the hope that it will be useful,
 *  but WITHOUT ANY WARRANTY; without even the implied warranty of
 *  MERCHANTABILITY or FITNESS FOR A PARTICULAR PURPOSE.  See the
 *  GNU General Public License for more details.
 *
 *  You should have received a copy of the GNU General Public License
 *  along with RSGISLib.  If not, see <http://www.gnu.org/licenses/>.
 *
 */

#ifndef RSGISCmdImageUtils_H
#define RSGISCmdImageUtils_H

#include <iostream>
#include <string>
#include <vector>

#include "common/RSGISCommons.h"
#include "RSGISCmdException.h"

namespace rsgis{ namespace cmds {
    
    enum RSGISStretches
    {
        linearMinMax,
        linearPercent,
        linearStdDev,
        histogram,
        exponential,
        logarithmic,
        powerLaw
    };
    
    /** Function to run the stretch image command */
    void executeStretchImage(std::string inputImage, std::string outputImage, bool saveOutStats, std::string outStatsFile, bool ignoreZeros, bool onePassSD, std::string gdalFormat, RSGISLibDataType outDataType, RSGISStretches stretchType, float stretchParam)throw(RSGISCmdException);
    /** Function to run the stretch image command with predefined stretch parameters*/
    void executeStretchImageWithStats(std::string inputImage, std::string outputImage, std::string inStatsFile, std::string gdalFormat, RSGISLibDataType outDataType, RSGISStretches stretchType, float stretchParam)throw(RSGISCmdException);
    /** Function to run the mask image command */
    void executeMaskImage(std::string inputImage, std::string imageMask, std::string outputImage, std::string gdalFormat, RSGISLibDataType outDataType, float outValue, float maskValue)throw(RSGISCmdException);
    /** A function to split an image into image tiles.
        An overlap between tiles may be specified.
        Optionally the tiles may be offset from the image boundries by half a pixel, useful for creating two overlapping lots of tiles.
        The filenames for each tile are passed back as a vector.
     */
    void executeCreateTiles(std::string inputImage, std::string outputImageBase, float width, float height, float tileOverlap, bool offsetTiling, std::string gdalFormat, RSGISLibDataType outDataType, std::string outFileExtension, std::vector<std::string> *outFileNames = NULL)throw(RSGISCmdException);
    /** A function to run the populate statistics command */
    void executePopulateImgStats(std::string inputImage, bool useIgnoreVal, float nodataValue, bool calcImgPyramids)throw(RSGISCmdException);
    /** A function to mosaic a set of input images 
        Pixels with a value of 'skipValue' in band 'skipBand' are excluded (all bands).
        Where pixels overlap:
        - The pixel is overwritten by the next image (overlapBehaviour=0)
        - The minimum value is taken (overlapBehaviour=1)
        - The maximum behaviour is taken (overlapBehaviour=1)
     */
    void executeImageMosaic(std::string *inputImages, int numDS, std::string outputImage, float background, float skipVal, unsigned int skipBand, unsigned int overlapBehaviour, std::string format, RSGISLibDataType outDataType) throw(RSGISCmdException);
    
    /** A function to assign the projection on an image file */
    void executeAssignProj(std::string inputImage, std::string wktStr, bool readWKTFromFile=false, std::string wktFile="")throw(RSGISCmdException);
    
    /** A function to assign the spatial information on an image file */
    void executeAssignSpatialInfo(std::string inputImage, double xTL, double yTL, double xRes, double yRes, double xRot, double yRot, bool xTLDef, bool yTLDef, bool xResDef, bool yResDef, bool xRotDef, bool yRotDef)throw(RSGISCmdException);
    
    /** A function to copy the projection from one file to another (i.e., similar to executeAssignProj) */
    void executeCopyProj(std::string inputImage, std::string refImageFile)throw(RSGISCmdException);
    
    /** A function to copy the projection and spaital info from one file to another (i.e., similar to executeAssignProj and executeAssignSpatialInfo combined) */
    void executeCopyProjSpatial(std::string inputImage, std::string refImageFile)throw(RSGISCmdException);
    
    /** A function to stack image bands into a single output image */
    void executeStackImageBands(std::string *imageFiles, std::string *imageBandNames, int numImages, std::string outputImage, bool skipPixels, float skipValue, float noDataValue, std::string gdalFormat, RSGISLibDataType outDataType, bool replaceBandNames)throw(RSGISCmdException);
    
    /** A function to extract image values to a HDF file */
    void executeImageRasterZone2HDF(std::string imageFile, std::string maskImage, std::string outputHDF, float maskVal)throw(RSGISCmdException);
    
<<<<<<< HEAD
    /** A fuunction to subset an image to the bounding box of a polygon */
    void excecuteSubset(std::string inputImage, std::string inputVector, std::string outputImage, std::string imageFormat, RSGISLibDataType outDataType) throw(RSGISCmdException);
    
    /** A function to subset an image to polygons within shapefile */
    void excecuteSubset2Polys(std::string inputImage, std::string inputVector, std::string filenameAttribute, std::string outputImageBase, std::string imageFormat, RSGISLibDataType outDataType, std::string outFileExtension) throw(RSGISCmdException);
    
    /** A function to subset an image to another image*/
    void excecuteSubset2Img(std::string inputImage, std::string inputROIImage, std::string outputImage, std::string imageFormat, RSGISLibDataType outDataType) throw(RSGISCmdException);
=======
    /** A function to subset an input data by to a set of image bands */
    void executeSubsetImageBands(std::string inputImage, std::string outputImage, std::vector<unsigned int> bands, std::string gdalFormat, RSGISLibDataType outDataType)throw(RSGISCmdException);
>>>>>>> 048911df
    
}}


#endif
<|MERGE_RESOLUTION|>--- conflicted
+++ resolved
@@ -83,8 +83,7 @@
     
     /** A function to extract image values to a HDF file */
     void executeImageRasterZone2HDF(std::string imageFile, std::string maskImage, std::string outputHDF, float maskVal)throw(RSGISCmdException);
-    
-<<<<<<< HEAD
+
     /** A fuunction to subset an image to the bounding box of a polygon */
     void excecuteSubset(std::string inputImage, std::string inputVector, std::string outputImage, std::string imageFormat, RSGISLibDataType outDataType) throw(RSGISCmdException);
     
@@ -93,11 +92,10 @@
     
     /** A function to subset an image to another image*/
     void excecuteSubset2Img(std::string inputImage, std::string inputROIImage, std::string outputImage, std::string imageFormat, RSGISLibDataType outDataType) throw(RSGISCmdException);
-=======
+
     /** A function to subset an input data by to a set of image bands */
     void executeSubsetImageBands(std::string inputImage, std::string outputImage, std::vector<unsigned int> bands, std::string gdalFormat, RSGISLibDataType outDataType)throw(RSGISCmdException);
->>>>>>> 048911df
-    
+
 }}
 
 
