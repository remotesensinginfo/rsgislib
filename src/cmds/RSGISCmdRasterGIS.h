/*
 *  RSGISCmdRasterGIS.h
 *
 *
 *  Created by Pete Bunting on 03/05/2013.
 *  Copyright 2013 RSGISLib.
 *
 *  RSGISLib is free software: you can redistribute it and/or modify
 *  it under the terms of the GNU General Public License as published by
 *  the Free Software Foundation, either version 3 of the License, or
 *  (at your option) any later version.
 *
 *  RSGISLib is distributed in the hope that it will be useful,
 *  but WITHOUT ANY WARRANTY; without even the implied warranty of
 *  MERCHANTABILITY or FITNESS FOR A PARTICULAR PURPOSE.  See the
 *  GNU General Public License for more details.
 *
 *  You should have received a copy of the GNU General Public License
 *  along with RSGISLib.  If not, see <http://www.gnu.org/licenses/>.
 *
 */

#ifndef RSGISCmdRasterGIS_H
#define RSGISCmdRasterGIS_H

#include <iostream>
#include <string>
#include <vector>
#include <map>

#include "common/RSGISCommons.h"
#include "RSGISCmdException.h"

namespace rsgis{ namespace cmds {

    enum SpectralDistanceMethodCmds
    {
        stdEucSpecDist,
        originWeightedEuc
    };
    
    enum rsgisKNNSummeriseCmd
    {
        rsgisKNNMode = 1,
        rsgisKNNMean = 2,
        rsgisKNNMedian = 3,
        rsgisKNNMin = 4,
        rsgisKNNMax = 5,
        rsgisKNNStdDev = 6
    };
    
    enum rsgisKNNDistCmd
    {
        rsgisKNNEuclidean = 1,
        rsgisKNNMahalanobis = 2,
        rsgisKNNManhattan = 3,
        rsgisKNNChebyshev = 4,
        rsgisKNNMinkowski = 5
    };

    enum rsgismlpriorscmds
    {
        rsgis_samples = 0,
        rsgis_area = 1,
        rsgis_equal = 2,
        rsgis_userdefined = 3,
        rsgis_weighted = 4
    };

    enum rsgisshapeindexcmds
    {
        rsgis_shapena = 0,
        rsgis_shapearea = 1,
        rsgis_asymmetry = 2,
        rsgis_borderindex = 3,
        rsgis_borderlength = 4,
        rsgis_compactness = 5,
        rsgis_density = 6,
        rsgis_ellipticfit = 7,
        rsgis_length = 8,
        rsgis_lengthwidth = 9,
        rsgis_width = 10,
        rsgis_maindirection = 11,
        rsgis_radiuslargestenclosedellipse = 12,
        rsgis_radiussmallestenclosedellipse = 13,
        rsgis_rectangularfit = 14,
        rsgis_roundness = 15,
        rsgis_shapeindex = 16
    };

    struct DllExport RSGISBandAttStatsCmds
    {
        unsigned int band;
        bool calcMin;
        std::string minField;
        bool calcMax;
        std::string maxField;
        bool calcMean;
        std::string meanField;
        bool calcStdDev;
        std::string stdDevField;
        bool calcSum;
        std::string sumField;
    };
    
    struct DllExport RSGISFieldAttStatsCmds
    {
        std::string field;
        bool calcMin;
        std::string minField;
        bool calcMax;
        std::string maxField;
        bool calcMean;
        std::string meanField;
        bool calcStdDev;
        std::string stdDevField;
        bool calcSum;
        std::string sumField;
    };

    struct DllExport RSGISBandAttPercentilesCmds
    {
        float percentile;
        std::string fieldName;
    };
/*
    struct DllExport RSGISShapeParamCmds
    {
        rsgisshapeindexcmds idx;
        std::string colName;
        unsigned int colIdx;
    };
*/
    struct DllExport RSGISClassChangeFieldsCmds
    {
        std::string name;
        int outName;
        float threshold;
    };
 /*
    struct DllExport RSGISJXSegQualityScoreBandCmds
    {
        RSGISJXSegQualityScoreBandCmds(float bandVar, float bandMI, float bandVarNorm, float bandMINorm)
        {
            this->bandVar = bandVar;
            this->bandMI = bandMI;
            this->bandVarNorm = bandVarNorm;
            this->bandMINorm = bandMINorm;
        };

        float bandVar;
        float bandMI;
        float bandVarNorm;
        float bandMINorm;
    };
 */

    class DllExport RSGISColourIntCmds {
    public:
        RSGISColourIntCmds() { this->red = 0; this->green = 0; this->blue = 0; this->alpha = 0; };
        RSGISColourIntCmds(int r, int g, int b, int a) { this->red = r; this->green = g; this->blue = b; this->alpha = a;};
        int getRed() { return this->red; };
        int getGreen() { return this->green; };        int getBlue() { return this->blue; };
        int getAlpha() { return this->alpha; };
        ~RSGISColourIntCmds(){};
    protected:
        int red;
        int green;
        int blue;
        int alpha;
    };

    /** Function to populate statics for thermatic images */
    DllExport void executePopulateStats(std::string clumpsImage, bool addColourTable2Img, bool calcImgPyramids, bool ignoreZero, unsigned int ratBand)throw(RSGISCmdException);

    /** Function for copying a GDAL RAT from one image to anoother */
    DllExport void executeCopyRAT(std::string inputImage, std::string clumpsImage, int ratBand=1)throw(RSGISCmdException);

    /** Function for copying GDAL RAT columns from one image to another */
    DllExport void executeCopyGDALATTColumns(std::string inputImage, std::string clumpsImage, std::vector<std::string> fields, bool copyColours=false, bool copyHist=false, int ratBand=1)throw(RSGISCmdException);

    /** Function for adding spatial location columns to the attribute table */
    DllExport void executeSpatialLocation(std::string inputImage, unsigned int ratBand, std::string eastingsField, std::string northingsField)throw(RSGISCmdException);

    /** Function for populating an attribute table from an image */
    DllExport void executePopulateRATWithStats(std::string inputImage, std::string clumpsImage, std::vector<rsgis::cmds::RSGISBandAttStatsCmds*> *bandStatsCmds, unsigned int ratBand)throw(RSGISCmdException);

    /** Function for populating an attribute table with a percentile of the pixel values */
    DllExport void executePopulateRATWithPercentiles(std::string inputImage, std::string clumpsImage, unsigned int band, std::vector<rsgis::cmds::RSGISBandAttPercentilesCmds*> *bandPercentilesCmds, unsigned int ratBand, unsigned int numHistBins)throw(RSGISCmdException);

    /** Function for populating the attribute table with the proporations of intersecting catagories */
    DllExport void executePopulateCategoryProportions(std::string categoriesImage, std::string clumpsImage, std::string outColsName, std::string majorityColName, bool copyClassNames, std::string majClassNameField, std::string classNameField, unsigned int ratBandClumps, unsigned int ratBandCats)throw(RSGISCmdException);

    /** Function for populating the attribute table with the mode of intersecting catagories */
    DllExport void executePopulateRATWithMode(std::string inputImage, std::string clumpsImage, std::string outColsName, bool useNoDataVal, long noDataVal, unsigned int modeBand, unsigned int ratBand)throw(RSGISCmdException);
    
    /** Function for copying an attribute tables colour table to another table based on class column */
    //DllExport void executeCopyCategoriesColours(std::string categoriesImage, std::string clumpsImage, std::string classField)throw(RSGISCmdException);

    /** Function for exporting columns of the attribute table as GDAL images */
    DllExport void executeExportCols2GDALImage(std::string inputImage, std::string outputFile, std::string imageFormat, RSGISLibDataType outDataType, std::string field, int ratBand=1)throw(RSGISCmdException);

    /** Function for calculating the euclidean distance from a feature to all other features */
    //DllExport void executeEucDistFromFeature(std::string inputImage, size_t fid, std::string outputField, std::vector<std::string> fields)throw(RSGISCmdException);

    /** Function to calculate the top N features within a given spatial distance */
    //DllExport void executeFindTopN(std::string inputImage, std::string spatialDistField, std::string distanceField, std::string outputField, unsigned int nFeatures, float distThreshold)throw(RSGISCmdException);

    /** Function to calculate the features within a given spatial and spectral distance */
    //DllExport void executeFindSpecClose(std::string inputImage, std::string distanceField, std::string spatialDistField, std::string outputField, float specDistThreshold, float distThreshold)throw(RSGISCmdException);

    /** Function to extrapolate values on segments using KNN, use mode for classification */
    DllExport void executeApplyKNN(std::string inClumpsImage, unsigned int ratBand, std::string inExtrapField, std::string outExtrapField, std::string trainRegionsField, std::string applyRegionsField, bool useApplyField, std::vector<std::string> fields, unsigned int kFeatures, rsgisKNNDistCmd distKNNCmd, float distThreshold, rsgisKNNSummeriseCmd summeriseKNNCmd) throw(RSGISCmdException);

    /** Function to export columns from a GDAL RAT to ascii */
    DllExport void executeExport2Ascii(std::string inputImage, std::string outputFile, std::vector<std::string> fields, int ratBand=1)throw(RSGISCmdException);

    /** Function to translate a set of classes to another */
    //DllExport void executeClassTranslate(std::string inputImage, std::string classInField, std::string classOutField, std::map<size_t, size_t> classPairs)throw(RSGISCmdException);

    /** Function to set a colour table for a set of classes within the attribute table */
    DllExport void executeColourClasses(std::string inputImage, std::string classInField, std::map<size_t, RSGISColourIntCmds> classColourPairs, int ratBand=1)throw(RSGISCmdException);

    /** Function to set a colour table for a set of classes (string column) within the attribute table */
    DllExport void executeColourStrClasses(std::string inputImage, std::string classInField, std::map<std::string, RSGISColourIntCmds> classStrColourPairs, int ratBand=1)throw(RSGISCmdException);

    /** Function to generate a colour table using an input image */
    //DllExport void executeGenerateColourTable(std::string inputImage, std::string clumpsImage, unsigned int redBand, unsigned int greenBand, unsigned int blueBand)throw(RSGISCmdException);

    /** Function to find the majority for class (string - field) from a set of small objects to large objects */
    DllExport void executeStrClassMajority(std::string baseSegment, std::string infoSegment, std::string baseClassCol, std::string infoClassCol, bool ignoreZero = true, int baseRatBand=1, int infoRatBand=1)throw(RSGISCmdException);

    /** Function to classify segments using a spectral distance majority classification */
    //DllExport void executeSpecDistMajorityClassifier(std::string inputImage, std::string inClassNameField, std::string outClassNameField, std::string trainingSelectCol, std::string eastingsField, std::string northingsField, std::string areaField, std::string majWeightField, std::vector<std::string> fields, float distThreshold, float specDistThreshold, SpectralDistanceMethodCmds distMethod, float specThresOriginDist)throw(RSGISCmdException);

    /** Function to classify segments using a maximum likelihood classification */
    //DllExport void executeMaxLikelihoodClassifier(std::string inputImage, std::string inClassNameField, std::string outClassNameField, std::string trainingSelectCol, std::string classifySelectCol, std::string areaField, std::vector<std::string> fields, rsgismlpriorscmds priorsMethod, std::vector<std::string> priorStrs)throw(RSGISCmdException);

    /** Function to classify segments using a spectral distance majority classification */
    //DllExport void executeMaxLikelihoodClassifierLocalPriors(std::string inputImage, std::string inClassNameField, std::string outClassNameField, std::string trainingSelectCol, std::string classifySelectCol, std::string areaField, std::vector<std::string> fields, std::string eastingsField, std::string northingsField, float distThreshold, rsgismlpriorscmds priorsMethod, float weightA, bool allowZeroPriors, bool forceChangeInClassification)throw(RSGISCmdException);

    /** Function to generate a mask for paraticular class */
    //DllExport void executeClassMask(std::string inputImage, std::string classField, std::string className, std::string outputFile, std::string imageFormat, RSGISLibDataType dataType)throw(RSGISCmdException);

    /** Function to find the clump neighbours */
    DllExport void executeFindNeighbours(std::string inputImage, unsigned int ratBand)throw(RSGISCmdException);

    /** Function to identify the pixels on the boundary of the clumps */
    DllExport void executeFindBoundaryPixels(std::string inputImage, unsigned int ratBand, std::string outputFile, std::string imageFormat)throw(RSGISCmdException);

    /** Function to calculate the border length of the clumps */
    DllExport void executeCalcBorderLength(std::string inputImage, bool ignoreZeroEdges, std::string outColsName)throw(RSGISCmdException);

    /** Function to calculate the relative border length of the clumps to a class */
    DllExport void executeCalcRelBorder(std::string inputImage, std::string outColsName, std::string classNameField, std::string className, bool ignoreZeroEdges)throw(RSGISCmdException);

    /** Function to command to calculate shape indices for clumps */
    //DllExport void executeCalcShapeIndices(std::string inputImage, std::vector<cmds::RSGISShapeParamCmds> shapeIndexes)throw(RSGISCmdException);

    /** Function to define the position within the file of the clumps */
<<<<<<< HEAD
    void executeDefineClumpTilePositions(std::string clumpsImage, std::string tileImage, std::string outColsName, unsigned int tileOverlap, unsigned int tileBoundary, unsigned int tileBody)throw(RSGISCmdException);

    /** Function to define the clumps which are on the border within the file of the clumps using a mask */
    void executeDefineBorderClumps(std::string clumpsImage, std::string tileImage, std::string outColsName, unsigned int tileOverlap, unsigned int tileBoundary, unsigned int tileBody)throw(RSGISCmdException);
=======
    //DllExport void executeDefineClumpTilePositions(std::string clumpsImage, std::string tileImage, std::string outColsName, unsigned int tileOverlap, unsigned int tileBoundary, unsigned int tileBody)throw(RSGISCmdException);

    /** Function to define the clumps which are on the border within the file of the clumps using a mask */
    //DllExport void executeDefineBorderClumps(std::string clumpsImage, std::string tileImage, std::string outColsName, unsigned int tileOverlap, unsigned int tileBoundary, unsigned int tileBody)throw(RSGISCmdException);
>>>>>>> c3ef0182

    /** Function to identify segments which have changed by looking for statistical outliers (std dev) from class population */
    DllExport void executeFindChangeClumpsFromStdDev(std::string clumpsImage, std::string classField, std::string changeField, std::vector<std::string> attFields, std::vector<cmds::RSGISClassChangeFieldsCmds> classChangeFields, int ratBand=1) throw(RSGISCmdException);

    /** Function to attribute each row with mean and standard deviation for the class population, similar to executeFindChangeClumpsFromStdDev but requires change to be calculated externally */
<<<<<<< HEAD
    void executeGetGlobalClassStats(std::string clumpsImage, std::string classField, std::vector<std::string> attFields, std::vector<cmds::RSGISClassChangeFieldsCmds> classChangeFields, int ratBand=1) throw(RSGISCmdException);
=======
   DllExport void executeGetGlobalClassStats(std::string clumpsImage, std::string classField, std::vector<std::string> attFields, std::vector<cmds::RSGISClassChangeFieldsCmds> classChangeFields, int ratBand=1) throw(RSGISCmdException);
>>>>>>> c3ef0182

    /** Function to identify an extreme clump/segment with regions of the image, regions defined on a grid */
    DllExport void executeIdentifyClumpExtremesOnGrid(std::string clumpsImage, std::string inSelectField, std::string outSelectField, std::string eastingsCol, std::string northingsCol, std::string methodStr, unsigned int rows, unsigned int cols, std::string metricField)throw(RSGISCmdException);

    /** Function to interpolate values from clumps to the whole image of pixels */
    DllExport void executeInterpolateClumpValuesToImage(std::string clumpsImage, std::string selectField, std::string eastingsField, std::string northingsField, std::string methodStr, std::string valueField, std::string outputFile, std::string imageFormat, RSGISLibDataType dataType, unsigned int ratband)throw(RSGISCmdException);

    /** Function to calculate the 'Global Segmentation Score' for the clumps using a given input image */
    //float executeFindGlobalSegmentationScore4Clumps(std::string clumpsImage, std::string inputImage, std::string colPrefix, bool calcNeighbours, float minNormV, float maxNormV, float minNormMI, float maxNormMI, std::vector<cmds::RSGISJXSegQualityScoreBandCmds> *scoreBandComps)throw(RSGISCmdException);

    /** Function to calculate relative difference statistic to neighbouring clumps. */
    DllExport void executeCalcRelDiffNeighbourStats(std::string clumpsImage, rsgis::cmds::RSGISFieldAttStatsCmds *fieldStatsCmds, bool useAbsDiff, unsigned int ratBand)throw(RSGISCmdException);
    
    /** Function to undertaken region growing of a class */
    DllExport void executeClassRegionGrowing(std::string clumpsImage, unsigned int ratBand, std::string classColumn, std::string classVal, int maxIter, std::string xmlBlock)throw(RSGISCmdException);
    
    /** Function to evaluate regions to produce a binary classification */
    DllExport void executeBinaryClassify(std::string clumpsImage, unsigned int ratBand, std::string xmlBlock, std::string outColumn)throw(RSGISCmdException);
    
    /** Function for populating an attribute table from an image with 'mean-lit' values. */
    DllExport void executePopulateRATWithMeanLitStats(std::string inputImage, std::string clumpsImage, std::string inputMeanLitImage, unsigned int meanlitBand, std::string meanLitColumn, std::string pxlCountCol, std::vector<rsgis::cmds::RSGISBandAttStatsCmds*> *bandStatsCmds, unsigned int ratBand)throw(RSGISCmdException);
    
    /** Function for collapsing a RAT and assocated image clumps based on a binary column 'selected' column in the RAT */
    DllExport void executeCollapseRAT(std::string clumpsImage, unsigned int ratBand, std::string selectColumn, std::string outImage, std::string gdalFormat)throw(RSGISCmdException);
    
    /** Function for importing attribute table from a shapefile into a RAT */
    DllExport void executeImportShpAtts(std::string clumpsImage, unsigned int ratBand, std::string inputVector, std::vector<std::string> *colNames=NULL)throw(RSGISCmdException);
    
    /** Function to undertaken region growing of a class with a neighbour / object criteria */
    DllExport void executeClassRegionGrowingNeighCritera(std::string clumpsImage, unsigned int ratBand, std::string classColumn, std::string classVal, int maxIter, std::string xmlBlockGrowCriteria, std::string xmlBlockNeighCriteria)throw(RSGISCmdException);
    
    /** Function to statistically sample the RAT using a histogram method for a single variable. */
    DllExport void executeHistSampling(std::string clumpsImage, unsigned int ratBand, std::string varCol, std::string outSelectCol, float propOfSample, float binWidth, bool classRestrict=false, std::string classColumn="", std::string classVal="")throw(RSGISCmdException);
    
    /** Function to fit a Gaussian mixture model to histogram */
    DllExport void executeFitHistGausianMixtureModel(std::string clumpsImage, unsigned int ratBand, std::string outH5File, std::string varCol, float binWidth, std::string classColumn, std::string classVal, bool outputHist, std::string outHistFile)throw(RSGISCmdException);

    /** Function to fit a Gaussian mixture model to histogram and to split the class accordingly */
    DllExport void executeClassSplitFitHistGausianMixtureModel(std::string clumpsImage, unsigned int ratBand, std::string outColumn, std::string varCol, float binWidth, std::string classColumn, std::string classVal)throw(RSGISCmdException);

    
}}


#endif
<|MERGE_RESOLUTION|>--- conflicted
+++ resolved
@@ -258,27 +258,16 @@
     //DllExport void executeCalcShapeIndices(std::string inputImage, std::vector<cmds::RSGISShapeParamCmds> shapeIndexes)throw(RSGISCmdException);
 
     /** Function to define the position within the file of the clumps */
-<<<<<<< HEAD
-    void executeDefineClumpTilePositions(std::string clumpsImage, std::string tileImage, std::string outColsName, unsigned int tileOverlap, unsigned int tileBoundary, unsigned int tileBody)throw(RSGISCmdException);
+    DllExport void executeDefineClumpTilePositions(std::string clumpsImage, std::string tileImage, std::string outColsName, unsigned int tileOverlap, unsigned int tileBoundary, unsigned int tileBody)throw(RSGISCmdException);
 
     /** Function to define the clumps which are on the border within the file of the clumps using a mask */
-    void executeDefineBorderClumps(std::string clumpsImage, std::string tileImage, std::string outColsName, unsigned int tileOverlap, unsigned int tileBoundary, unsigned int tileBody)throw(RSGISCmdException);
-=======
-    //DllExport void executeDefineClumpTilePositions(std::string clumpsImage, std::string tileImage, std::string outColsName, unsigned int tileOverlap, unsigned int tileBoundary, unsigned int tileBody)throw(RSGISCmdException);
-
-    /** Function to define the clumps which are on the border within the file of the clumps using a mask */
-    //DllExport void executeDefineBorderClumps(std::string clumpsImage, std::string tileImage, std::string outColsName, unsigned int tileOverlap, unsigned int tileBoundary, unsigned int tileBody)throw(RSGISCmdException);
->>>>>>> c3ef0182
+    DllExport void executeDefineBorderClumps(std::string clumpsImage, std::string tileImage, std::string outColsName, unsigned int tileOverlap, unsigned int tileBoundary, unsigned int tileBody)throw(RSGISCmdException);
 
     /** Function to identify segments which have changed by looking for statistical outliers (std dev) from class population */
     DllExport void executeFindChangeClumpsFromStdDev(std::string clumpsImage, std::string classField, std::string changeField, std::vector<std::string> attFields, std::vector<cmds::RSGISClassChangeFieldsCmds> classChangeFields, int ratBand=1) throw(RSGISCmdException);
 
     /** Function to attribute each row with mean and standard deviation for the class population, similar to executeFindChangeClumpsFromStdDev but requires change to be calculated externally */
-<<<<<<< HEAD
-    void executeGetGlobalClassStats(std::string clumpsImage, std::string classField, std::vector<std::string> attFields, std::vector<cmds::RSGISClassChangeFieldsCmds> classChangeFields, int ratBand=1) throw(RSGISCmdException);
-=======
-   DllExport void executeGetGlobalClassStats(std::string clumpsImage, std::string classField, std::vector<std::string> attFields, std::vector<cmds::RSGISClassChangeFieldsCmds> classChangeFields, int ratBand=1) throw(RSGISCmdException);
->>>>>>> c3ef0182
+    DllExport void executeGetGlobalClassStats(std::string clumpsImage, std::string classField, std::vector<std::string> attFields, std::vector<cmds::RSGISClassChangeFieldsCmds> classChangeFields, int ratBand=1) throw(RSGISCmdException);
 
     /** Function to identify an extreme clump/segment with regions of the image, regions defined on a grid */
     DllExport void executeIdentifyClumpExtremesOnGrid(std::string clumpsImage, std::string inSelectField, std::string outSelectField, std::string eastingsCol, std::string northingsCol, std::string methodStr, unsigned int rows, unsigned int cols, std::string metricField)throw(RSGISCmdException);
