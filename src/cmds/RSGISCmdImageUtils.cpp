/*
 *  RSGISCmdImageUtils.cpp
 *
 *
 *  Created by Pete Bunting on 03/05/2013.
 *  Copyright 2013 RSGISLib.
 *
 *  RSGISLib is free software: you can redistribute it and/or modify
 *  it under the terms of the GNU General Public License as published by
 *  the Free Software Foundation, either version 3 of the License, or
 *  (at your option) any later version.
 *
 *  RSGISLib is distributed in the hope that it will be useful,
 *  but WITHOUT ANY WARRANTY; without even the implied warranty of
 *  MERCHANTABILITY or FITNESS FOR A PARTICULAR PURPOSE.  See the
 *  GNU General Public License for more details.
 *
 *  You should have received a copy of the GNU General Public License
 *  along with RSGISLib.  If not, see <http://www.gnu.org/licenses/>.
 *
 */

#include "RSGISCmdImageUtils.h"
#include "RSGISCmdParent.h"

#include "geos/geom/Envelope.h"

#include "common/RSGISImageException.h"

#include "img/RSGISBandMath.h"
#include "img/RSGISImageMaths.h"
#include "img/RSGISImageCalcException.h"
#include "img/RSGISCalcImageValue.h"
#include "img/RSGISCalcImage.h"
#include "img/RSGISCopyImage.h"
#include "img/RSGISStretchImage.h"
#include "img/RSGISMaskImage.h"


namespace rsgis{ namespace cmds {
    
    
    void executeStretchImage(std::string inputImage, std::string outputImage, bool saveOutStats, std::string outStatsFile, bool ignoreZeros, bool onePassSD, std::string gdalFormat, RSGISLibDataType outDataType, RSGISStretches stretchType, float stretchParam)throw(RSGISCmdException)
    {
        try
        {
            GDALAllRegister();
            
            GDALDataset *inDataset = (GDALDataset *) GDALOpenShared(inputImage.c_str(), GA_ReadOnly);
            if(inDataset == NULL)
            {
                std::string message = std::string("Could not open image ") + inputImage;
                throw RSGISImageException(message.c_str());
            }
            
            rsgis::img::RSGISStretchImage stretchImg = rsgis::img::RSGISStretchImage(inDataset, outputImage, saveOutStats, outStatsFile, ignoreZeros, onePassSD, gdalFormat, RSGIS_to_GDAL_Type(outDataType));
            if(stretchType == linearMinMax)
            {
                stretchImg.executeLinearMinMaxStretch();
            }
            else if(stretchType == linearPercent)
            {
                stretchImg.executeLinearPercentStretch(stretchParam);
            }
            else if(stretchType == linearStdDev)
            {
                stretchImg.executeLinearStdDevStretch(stretchParam);
            }
            else if(stretchType == histogram)
            {
                stretchImg.executeHistogramStretch();
            }
            else if(stretchType == exponential)
            {
                stretchImg.executeExponentialStretch();
            }
            else if(stretchType == logarithmic)
            {
                stretchImg.executeLogrithmicStretch();
            }
            else if(stretchType == powerLaw)
            {
                stretchImg.executePowerLawStretch(stretchParam);
            }
            else
            {
                throw RSGISException("Stretch is not recognised.");
            }
            
            GDALClose(inDataset);
            GDALDestroyDriverManager();
        }
        catch(RSGISException& e)
        {
            throw RSGISCmdException(e.what());
        }
        catch(std::exception& e)
        {
            throw RSGISCmdException(e.what());
        }
    }
    
<<<<<<< HEAD
    
    void executeMaskImage(std::string inputImage, std::string imageMask, std::string outputImage, std::string gdalFormat, RSGISLibDataType outDataType, float outValue, float maskValue)throw(RSGISCmdException)
    {
        try
        {
            GDALAllRegister();
            GDALDataset *dataset = (GDALDataset *) GDALOpenShared(inputImage.c_str(), GA_ReadOnly);
            if(dataset == NULL)
            {
                std::string message = std::string("Could not open image ") + inputImage;
                throw RSGISImageException(message.c_str());
            }
            
            GDALDataset *mask = (GDALDataset *) GDALOpenShared(imageMask.c_str(), GA_ReadOnly);
            if(mask == NULL)
            {
                std::string message = std::string("Could not open image ") + imageMask;
                throw RSGISImageException(message.c_str());
            }
            
            rsgis::img::RSGISMaskImage maskImage =  rsgis::img::RSGISMaskImage();
            maskImage.maskImage(dataset, mask, outputImage, gdalFormat, RSGIS_to_GDAL_Type(outDataType), outValue, maskValue);
            
            GDALClose(dataset);
            GDALClose(mask);
            GDALDestroyDriverManager();
        }
        catch(RSGISException& e)
        {
            throw e;
=======
    void executeCreateTiles(std::string inputImage, std::string outputImageBase, float width, float height, float tileOverlap, bool offsetTiling, std::string gdalFormat, RSGISLibDataType outDataType, std::string outFileExtension, std::vector<std::string> *outFileNames)throw(RSGISCmdException)
    {
        GDALAllRegister();
        OGRRegisterAll();
        
        GDALDataset **dataset = NULL;
        
        rsgis::img::RSGISImageUtils imgUtils;
        rsgis::img::RSGISCopyImage *copyImage = NULL;
        rsgis::img::RSGISCalcImage *calcImage = NULL;
        
        int numImageBands = 0;
        std::string outputFilePath;
        
        try
        {
            // Open Image
            dataset = new GDALDataset*[1];
            //cout << this->inputImage << endl;
            dataset[0] = (GDALDataset *) GDALOpenShared(inputImage.c_str(), GA_ReadOnly);
            if(dataset[0] == NULL)
            {
                std::string message = std::string("Could not open image ") + inputImage;
                throw RSGISCmdException(message.c_str());
            }
            numImageBands = dataset[0]->GetRasterCount();
            std::cout << "Raster Band Count = " << numImageBands << std::endl;
            
            // Set up envlopes for image tiles
            std::vector<geos::geom::Envelope*> *tileEnvelopes = new std::vector<geos::geom::Envelope*>;
            
            int numDS = 1;
            double *gdalTransform = new double[6];
            int **dsOffsets = new int*[numDS];
            for(int i = 0; i < numDS; i++)
            {
                dsOffsets[i] = new int[2];
            }
            int imgHeight = 0;
            int imgWidth = 0;
            
            imgUtils.getImageOverlap(dataset, numDS, dsOffsets, &imgWidth, &imgHeight, gdalTransform);
            
            double pixelXRes = gdalTransform[1];
            double pixelYRes = gdalTransform[5];
            
            // Get absolute minimum and maximum values from image
            double imageMinX = gdalTransform[0];
            double imageMaxY = gdalTransform[3];
            double imageMaxX = imageMinX + (imgWidth * pixelXRes);
            double imageMinY = imageMaxY - (imgHeight * abs(pixelYRes));

            // Get minimum and maximum images to use for tile grid
            double minX = imageMinX;
            double maxX = imageMaxX;
            double minY = imageMinY;
            double maxY = imageMaxY;
            
            if(offsetTiling)
            {
                minX -= (width * pixelXRes)/2;
                maxX += (width * pixelXRes)/2;
                minY -= (height * abs(pixelYRes))/2;
                maxY += (height * abs(pixelYRes))/2;
            }
            
            double tileWidthMapUnits = width * pixelXRes;
            double tileHeighMapUnits = height * abs(pixelYRes); // Max y resolution positive (makes things simpler)
            double tileXOverlapMapUnits = tileOverlap * pixelXRes;
            double tileYOverlapMapUnits = tileOverlap * abs(pixelYRes);
            
            double xStart = 0;
            double yStart = 0;
            double yEnd = 0;
            double xEnd = 0;
            double xStartOverlap = 0;
            double yStartOverlap = 0;
            double xEndOverlap = 0;
            double yEndOverlap = 0;
            
            // Start at top left corner and work down (minX, maxY)
            for(xStart = minX; xStart < maxX; xStart+=tileWidthMapUnits)
            {
                xEnd = xStart + tileWidthMapUnits;
                xStartOverlap = xStart - tileXOverlapMapUnits;
                xEndOverlap = xEnd + tileXOverlapMapUnits;

                if(xStartOverlap < imageMinX) // Check tile will fit within image
                {
                    xStartOverlap = imageMinX;
                }
                if(xEndOverlap > imageMaxX) // Check tile will fit within image
                {
                    xEndOverlap = imageMaxX;
                }
                
                if((xEndOverlap > imageMinX) && (xStartOverlap < xEndOverlap)) // Check x extent is within image (min and max), don't run if not
                {
                    for(yStart = maxY; yStart > minY; yStart-=tileHeighMapUnits)
                    {
                        yEnd = yStart - tileHeighMapUnits;
                        
                        yStartOverlap = yStart + tileYOverlapMapUnits;
                        yEndOverlap = yEnd - tileYOverlapMapUnits;
                        
                        if(yStartOverlap > imageMaxY) // Check tile will fit within image
                        {
                            yStartOverlap = imageMaxY+(0.5*abs(pixelYRes));
                        }
                        if(yEndOverlap < imageMinY) // Check tile will fit within image
                        {
                            yEndOverlap = imageMinY+(0.5*abs(pixelYRes));
                        }
                        if((yStartOverlap > imageMinY) && (yStartOverlap > yEndOverlap)) // Check y extent is within image (min and max), don't run if not
                        {
                            tileEnvelopes->push_back(new geos::geom::Envelope(xStartOverlap, xEndOverlap, yStartOverlap, yEndOverlap));
                        }
                    }
                }
            }
            
            copyImage = new rsgis::img::RSGISCopyImage(numImageBands);
            calcImage = new rsgis::img::RSGISCalcImage(copyImage, "", true);
            
            for(unsigned int i = 0; i < tileEnvelopes->size(); ++i)
            {
                std::cout << "Tile " << i+1 << "/" << tileEnvelopes->size() << std::endl;
                outputFilePath = outputImageBase + "_tile" + boost::lexical_cast<std::string>(i) + "." + outFileExtension;
                try
                {
                    calcImage->calcImageInEnv(dataset, 1, outputFilePath, tileEnvelopes->at(i), false, NULL, gdalFormat, RSGIS_to_GDAL_Type(outDataType));
                    // Save out file name to vector
                    if(outFileNames != NULL){outFileNames->push_back(outputFilePath);}
                }
                catch (rsgis::img::RSGISImageBandException e)
                {
                    throw RSGISCmdException(e.what());
                }
            }
            
            GDALClose(dataset[0]);
            delete[] dataset;
            GDALDestroyDriverManager();
            delete calcImage;
            delete copyImage;
        }

        catch(rsgis::RSGISException& e)
        {
            throw RSGISCmdException(e.what());
        }
        catch(std::exception& e)
        {
            throw RSGISCmdException(e.what());
>>>>>>> b005fa7f
        }
    }
    
}}
<|MERGE_RESOLUTION|>--- conflicted
+++ resolved
@@ -100,8 +100,6 @@
         }
     }
     
-<<<<<<< HEAD
-    
     void executeMaskImage(std::string inputImage, std::string imageMask, std::string outputImage, std::string gdalFormat, RSGISLibDataType outDataType, float outValue, float maskValue)throw(RSGISCmdException)
     {
         try
@@ -131,7 +129,9 @@
         catch(RSGISException& e)
         {
             throw e;
-=======
+        }
+    }
+    
     void executeCreateTiles(std::string inputImage, std::string outputImageBase, float width, float height, float tileOverlap, bool offsetTiling, std::string gdalFormat, RSGISLibDataType outDataType, std::string outFileExtension, std::vector<std::string> *outFileNames)throw(RSGISCmdException)
     {
         GDALAllRegister();
@@ -286,8 +286,7 @@
         catch(std::exception& e)
         {
             throw RSGISCmdException(e.what());
->>>>>>> b005fa7f
         }
     }
-    
+
 }}
