--- conflicted
+++ resolved
@@ -25,10 +25,6 @@
 set (PROJECT_TOOLS_DIR tools)
 
 # The version number.
-<<<<<<< HEAD
-set (RSGISLIB_HG_COMMIT 1363)
-=======
->>>>>>> a2ce6894
 set (RSGISLIB_VERSION_MAJOR 3)
 set (RSGISLIB_VERSION_MINOR 3)
 set (RSGISLIB_VERSION_PATCH 11)
