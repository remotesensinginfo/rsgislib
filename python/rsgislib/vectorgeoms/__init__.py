--- conflicted
+++ resolved
@@ -3761,7 +3761,6 @@
     print("Finished Thinning")
 
 
-<<<<<<< HEAD
 def clip_vec_into_sets(
     vec_file:str,
     vec_lyr:str,
@@ -3855,7 +3854,8 @@
             roi_data_gdf.to_file(out_vec_file, layer=out_vec_lyr, driver=out_format)
         else:
             roi_data_gdf.to_file(out_vec_file, driver=out_format)
-=======
+
+
 def pts_to_line_geoms(
     vec_file: str,
     vec_lyr: str,
@@ -3919,4 +3919,4 @@
         line_gdf.to_file(out_vec_file, layer=out_vec_lyr, driver=out_format)
     else:
         line_gdf.to_file(out_vec_file, driver=out_format)
->>>>>>> 9204f1bc
+
